--- conflicted
+++ resolved
@@ -139,81 +139,9 @@
    constructor does have two arguments, though, and these can be seen
    in the context in the subgoal.
 
-<<<<<<< HEAD
-
-
-
-(** **** Exercise: 5 stars, optional (palindrome_converse) *)
-(** Using your definition of [pal] from the previous exercise, prove
-    that
-     forall l, pal l -> l = rev l.
-    and
-     forall l, l = rev l -> pal l.
-*)
-
-(* FILL IN HERE *)
-(** [] *)
-
-(** **** Exercise: 4 stars, advanced (subsequence) *)
-(** A list is a _subsequence_ of another list if all of the elements
-    in the first list occur in the same order in the second list,
-    possibly with some extra elements in between. For example,
-    [1,2,3]
-    is a subsequence of each of the lists
-    [1,2,3]
-    [1,1,1,2,2,3]
-    [1,2,7,3]
-    [5,6,1,9,9,2,7,3,8]
-    but it is _not_ a subsequence of any of the lists
-    [1,2]
-    [1,3]
-    [5,6,2,1,7,3,8]
-
-    - Define an inductive proposition [subseq] on [list nat] that
-      captures what it means to be a subsequence. (Hint: You'll need
-      three cases.)
-
-    - Prove that subsequence is reflexive, that is, any list is a
-      subsequence of itself.  
-
-    - Prove that for any lists [l1], [l2], and [l3], if [l1] is a
-      subsequence of [l2], then [l1] is also a subsequence of [l2 ++
-      l3].
-
-    - (Optional, harder) Prove that subsequence is transitive -- that
-      is, if [l1] is a subsequence of [l2] and [l2] is a subsequence
-      of [l3], then [l1] is a subsequence of [l3].  Hint: choose your
-      induction carefully!
-*)
-
-(* FILL IN HERE *)
-(** [] *)
-
-
-Theorem five_not_even :  
-  ~ ev 5.
-Proof. 
-  (* WORKED IN CLASS *)
-  rewrite /not.
-  move=>H.
-  unfold not. intros Hev5. inversion Hev5 as [|n Hev3 Heqn]. 
-  inversion Hev3 as [|n' Hev1 Heqn']. inversion Hev1.  Qed.
-
-(** **** Exercise: 1 star (ev_not_ev_S) *)
-(** Theorem [five_not_even] confirms the unsurprising fact that five
-    is not an even number.  Prove this more interesting fact: *)
-
-Theorem ev_not_ev_S : forall n,
-  ev n -> ~ ev (S n).
-Proof. 
-  unfold not. intros n H. induction H. (* not n! *)
-  (* FILL IN HERE *) Admitted.
-(** [] *)
-=======
    _Example_: If we invert a hypothesis built with [eq], there is
    again only one constructor, so only one subgoal gets generated.
    Now, though, the form of the [refl_equal] constructor does give us
    some extra information: it tells us that the two arguments to [eq]
    must be the same!  The [inversion] tactic adds this fact to the
    context.  *)
->>>>>>> e18156e4
